from __future__ import annotations

import asyncio
import logging
from math import floor
from time import monotonic

from discord import Embed, Message, TextChannel
from redbot.core.bot import Red

from status.core import FEEDS, UPDATE_NAME
<<<<<<< HEAD
from status.core.consts import ICON_BASE
=======
from status.core.consts import SERVICE_LITERAL
>>>>>>> 8c150ca2
from status.objects import (
    ChannelData,
    ConfChannelSettings,
    ConfigWrapper,
    InvalidChannel,
    SendCache,
    Update,
)

from .utils import get_channel_data, get_webhook

_log = logging.getLogger("red.vex.status.sendupdate")


class SendUpdate:
    """Send an update."""

    def __init__(
        self,
        bot: Red,
        config_wrapper: ConfigWrapper,
        update: Update,
        service: SERVICE_LITERAL,
        sendcache: SendCache,
        dispatch: bool = True,
        force: bool = False,
    ):
        self.bot = bot
        self.config_wrapper = config_wrapper

        self.incidentdata = update.incidentdata
        self.update = update
        self.service = service
        self.sendcache = sendcache
        self.dispatch = dispatch
        self.force = force
        self.channeldata: ChannelData

    def __repr__(self):
        return (
            f"<bot=bot update=update service={self.service} sendcache={self.sendcache} "
            f"dispatch={self.dispatch} force={self.force}>"
        )

    async def send(self, channels: dict[int, ConfChannelSettings]) -> None:
        """Send the update decalred in the class init.

        Parameters
        ----------
        channels : dict
            Channels to send to, format {ID: SETTINGS}
        """
        if self.dispatch:
            self._dispatch_main(channels)
            # delay for listeners to do expensive stuff before channels start sending
            await asyncio.sleep(1)

        start = monotonic()
        _log.info(f"Sending update for {self.service} to {len(channels)} channels...")

        for c_id, settings in channels.items():
            try:
                await self._send_updated_feed(c_id, settings)
            except Exception:
                return _log.warning(
                    f"Something went wrong sending to {c_id} - skipping.", exc_info=True
                )

        end = monotonic()
        time = floor(end - start) or "under a"
        _log.info(f"Sending update for {self.service} took {time} second(s).")

    async def _send_updated_feed(self, c_id: int, settings: ConfChannelSettings) -> None:
        """Send feed decalred in init to a channel.

        Parameters
        ----------
        c_id : int
            Channel ID
        settings : ConfChannelSettings
            Settings for channel.
        """
        try:
            channeldata = await get_channel_data(self.bot, c_id, settings)
        except InvalidChannel:
            return

        self.channeldata = channeldata

        if channeldata.embed:
            if channeldata.mode in ["all", "edit"]:
                embed = self.sendcache.embed_all
            else:
                embed = self.sendcache.embed_latest

            if channeldata.webhook:
                await self._send_webhook(channeldata.channel, embed)
            else:
                await self._send_embed(channeldata.channel, embed)

        else:
            if channeldata.mode in ["all", "edit"]:
                msg = self.sendcache.plain_all
            else:
                msg = self.sendcache.plain_latest

            await self._send_plain(channeldata.channel, msg)

        if self.dispatch:
            self._dispatch_channel(channeldata)

    # TODO: maybe try to do some DRY on the next 3

    async def _send_webhook(self, channel: TextChannel, embed: Embed) -> None:
        """Send a webhook to the specified channel

        Parameters
        ----------
        channel : TextChannel
            Channel to send to
        embed : Embed
            Embed to use
        """
        embed.set_footer(text=f"Powered by {channel.guild.me.name}")
        webhook = await get_webhook(channel)

        if self.channeldata.mode == "edit":
            if edit_id := self.channeldata.edit_id.get(self.incidentdata.incident_id):
                try:
                    await webhook.edit_message(edit_id, embed=embed, content=None)
                except Exception:  # eg message deleted
                    edit_id = None
            if not edit_id:
                sent_webhook = await webhook.send(
                    username=UPDATE_NAME.format(FEEDS[self.service]["friendly"]),
                    avatar_url=ICON_BASE.format(self.service),
                    embed=embed,
                    wait=True,
                )
                await self.config_wrapper.update_edit_id(
                    channel.id, self.service, self.incidentdata.incident_id, sent_webhook.id
                )

        else:
            await webhook.send(
                username=UPDATE_NAME.format(FEEDS[self.service]["friendly"]),
                avatar_url=ICON_BASE.format(self.service),
                embed=embed,
            )

    async def _send_embed(self, channel: TextChannel, embed: Embed) -> None:
        """Send an embed to the specified channel

        Parameters
        ----------
        channel : TextChannel
            Channel to send to
        embed : Embed
            Embed to use
        """
        embed.set_author(
            name=UPDATE_NAME.format(FEEDS[self.service]["friendly"]),
            icon_url=ICON_BASE.format(self.service),
        )

        if self.channeldata.mode == "edit":
            if edit_id := self.channeldata.edit_id.get(self.incidentdata.incident_id):
                try:
                    message = channel.get_partial_message(edit_id)
                    await message.edit(embed=embed, content=None)
                except Exception:  # eg message deleted
                    edit_id = None
            if not edit_id:
                sent_message: Message = await channel.send(embed=embed)
                await self.config_wrapper.update_edit_id(
                    channel.id, self.service, self.incidentdata.incident_id, sent_message.id
                )
        else:
            await channel.send(embed=embed)

    async def _send_plain(self, channel: TextChannel, msg: str) -> None:
        """Send a plain message to the specified channel

        Parameters
        ----------
        channel : TextChannel
            Channel to send to
        msg : str
            Message to send
        """
        if self.channeldata.mode == "edit":
            if edit_id := self.channeldata.edit_id.get(self.incidentdata.incident_id):
                try:
                    message = channel.get_partial_message(edit_id)
                    await message.edit(embed=None, content=None)
                except Exception:  # eg message deleted
                    edit_id = None
            if not edit_id:
                sent_message = await channel.send(content=msg)
                await self.config_wrapper.update_edit_id(
                    channel.id, self.service, self.incidentdata.incident_id, sent_message.id
                )
        else:
            await channel.send(content=msg)

    def _dispatch_main(self, channels: dict) -> None:
        """
        For more information on this event, take a look at the event reference in the docs:
        https://cogdocs.vexcodes.com/en/latest/statusdev.html
        (yes i could use autodoc but thats scary)
        """
        self.bot.dispatch(
            "vexed_status_update",
            update=self.update,
            service=self.service,
            channels=channels,
            force=self.force,
        )

    def _dispatch_channel(self, channeldata: ChannelData) -> None:
        """
        For more information on this event, take a look at the event reference in the docs:
        https://cogdocs.vexcodes.com/en/latest/statusdev.html
        (yes i could use autodoc but thats scary)
        """
        self.bot.dispatch(
            "vexed_status_channel_send",
            update=self.update,
            service=self.service,
            channel_data=channeldata,
            force=self.force,
        )<|MERGE_RESOLUTION|>--- conflicted
+++ resolved
@@ -8,13 +8,9 @@
 from discord import Embed, Message, TextChannel
 from redbot.core.bot import Red
 
-from status.core import FEEDS, UPDATE_NAME
-<<<<<<< HEAD
-from status.core.consts import ICON_BASE
-=======
-from status.core.consts import SERVICE_LITERAL
->>>>>>> 8c150ca2
-from status.objects import (
+from ..core import FEEDS, UPDATE_NAME
+from ..core.consts import ICON_BASE, SERVICE_LITERAL
+from ..objects import (
     ChannelData,
     ConfChannelSettings,
     ConfigWrapper,
@@ -22,7 +18,6 @@
     SendCache,
     Update,
 )
-
 from .utils import get_channel_data, get_webhook
 
 _log = logging.getLogger("red.vex.status.sendupdate")
