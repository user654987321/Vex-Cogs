--- conflicted
+++ resolved
@@ -7,22 +7,22 @@
 from redbot.core import Config, commands
 from redbot.core.bot import Red
 
-from status.commands.status_com import StatusCom
-from status.commands.statusdev_com import StatusDevCom
-from status.commands.statusset_com import StatusSetCom
-from status.core import FEEDS
-from status.core.abc import CompositeMetaClass
-from status.core.consts import SERVICE_LITERAL
-from status.core.statusapi import StatusAPI
-from status.objects import (
+from ..commands.status_com import StatusCom
+from ..commands.statusdev_com import StatusDevCom
+from ..commands.statusset_com import StatusSetCom
+from ..core import FEEDS
+from ..core.abc import CompositeMetaClass
+from ..core.consts import SERVICE_LITERAL
+from ..core.statusapi import StatusAPI
+from ..objects import (
     ConfigWrapper,
     LastChecked,
     ServiceCooldown,
     ServiceRestrictionsCache,
     UsedFeeds,
 )
-from status.updateloop import SendUpdate, StatusLoop
-from status.vexutils import format_help, format_info
+from ..updateloop import SendUpdate, StatusLoop
+from ..vexutils import format_help, format_info
 
 log = logging.getLogger("red.vex.status.core")
 
@@ -43,7 +43,7 @@
     make an issue on the GitHub repo (or even better a PR!).
     """
 
-    __version__ = "2.4.1"
+    __version__ = "2.5.0"
     __author__ = "Vexed#9000"
 
     def __init__(self, bot: Red) -> None:
@@ -123,17 +123,8 @@
     async def get_initial_data(self, specific_service: Optional[SERVICE_LITERAL] = None) -> None:
         """Start with initial data from services."""
         old_ids = []
-<<<<<<< HEAD
         for service, settings in FEEDS.items():
             log.debug(f"Starting {service}.")
-=======
-        if specific_service is not None:
-            services = {specific_service: FEEDS[specific_service]}
-        else:
-            services = FEEDS
-        for service, settings in services.items():
-            _log.debug(f"Starting {service}.")
->>>>>>> 8c150ca2
             try:
                 incidents, etag, status = await self.statusapi.incidents(settings["id"])
                 if status != 200:
